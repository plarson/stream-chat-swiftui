//
// Copyright © 2022 Stream.io Inc. All rights reserved.
//

import StreamChat
import SwiftUI

/// View for the channel list item.
public struct ChatChannelListItem: View {
    
    @Injected(\.fonts) private var fonts
    @Injected(\.colors) private var colors
    @Injected(\.utils) private var utils
    @Injected(\.images) private var images
    @Injected(\.chatClient) private var chatClient
        
    var channel: ChatChannel
    var channelName: String
    var avatar: UIImage
    var onlineIndicatorShown: Bool
    var disabled = false
    var onItemTap: (ChatChannel) -> Void
    
    public var body: some View {
        ZStack {
            Button {
                onItemTap(channel)
            } label: {
                HStack {
                    ChannelAvatarView(
                        avatar: avatar,
                        showOnlineIndicator: onlineIndicatorShown
                    )
                    
                    VStack(alignment: .leading, spacing: 4) {
<<<<<<< HEAD
                        Text(channelName)
                            .lineLimit(1)
                            .font(fonts.bodyBold)
                            .foregroundColor(Color(colors.text))
                        if let image = image {
                            HStack(spacing: 4) {
                                Image(uiImage: image)
                                    .customizable()
                                    .frame(maxHeight: 12)
                                    .foregroundColor(Color(colors.subtitleText))
                                SubtitleText(text: subtitleText)
                                Spacer()
                            }
                        } else {
                            HStack(spacing: 4) {
                                if shouldShowTypingIndicator {
                                    TypingIndicatorView()
                                }
                                SubtitleText(text: subtitleText)
                                Spacer()
                            }
                        }
                    }
                    
                    Spacer()
                    
                    VStack(alignment: .trailing, spacing: 4) {
                        if channel.unreadCount == .noUnread {
=======
                        HStack {
                            titleView
                            
>>>>>>> 4f2f073b
                            Spacer()
                            
                            if channel.unreadCount != .noUnread {
                                UnreadIndicatorView(
                                    unreadCount: channel.unreadCount.messages
                                )
                            }
                        }
                        
<<<<<<< HEAD
                        HStack(spacing: 4) {
                            if shouldShowReadEvents {
                                MessageReadIndicatorView(
                                    readUsers: channel.readUsers(
                                        currentUserId: chatClient.currentUserId
                                    ),
                                    showReadCount: false
                                )
=======
                        HStack {
                            subtitleView
                            
                            Spacer()
                            
                            HStack(spacing: 4) {
                                if let message = channel.latestMessages.first,
                                   message.isSentByCurrentUser,
                                   !message.isDeleted {
                                    MessageReadIndicatorView(
                                        readUsers: channel.readUsers(
                                            currentUserId: chatClient.currentUserId,
                                            message: channel.latestMessages.first
                                        ),
                                        showReadCount: false
                                    )
                                }
                                SubtitleText(text: timestampText)
>>>>>>> 4f2f073b
                            }
                        }
                    }
                }
                .padding(.all, 8)
            }
            .foregroundColor(.black)
            .disabled(disabled)
        }
        .id("\(channel.id)-base")
    }
    
<<<<<<< HEAD
    private var shouldShowReadEvents: Bool {
        if let message = channel.latestMessages.first,
           message.isSentByCurrentUser,
           !message.isDeleted {
            return channel.config.readEventsEnabled
        }

        return false
    }
    
    private var shouldShowTypingIndicator: Bool {
        !channel.currentlyTypingUsersFiltered(
            currentUserId: chatClient.currentUserId
        ).isEmpty && channel.config.typingEventsEnabled
=======
    private var titleView: some View {
        Text(channelName)
            .lineLimit(1)
            .font(fonts.bodyBold)
            .foregroundColor(Color(colors.text))
    }
    
    private var subtitleView: some View {
        HStack(spacing: 4) {
            if let image = image {
                Image(uiImage: image)
                    .customizable()
                    .frame(maxHeight: 12)
                    .foregroundColor(Color(colors.subtitleText))
            } else {
                if !channel.currentlyTypingUsersFiltered(
                    currentUserId: chatClient.currentUserId
                ).isEmpty {
                    TypingIndicatorView()
                }
            }
            SubtitleText(text: subtitleText)
            Spacer()
        }
>>>>>>> 4f2f073b
    }
    
    private var subtitleText: String {
        if channel.isMuted {
            return L10n.Channel.Item.muted
        } else if shouldShowTypingIndicator {
            return channel.typingIndicatorString(currentUserId: chatClient.currentUserId)
        } else if let latestMessage = channel.latestMessages.first {
            return "\(latestMessage.author.name ?? latestMessage.author.id): \(latestMessage.textContent ?? latestMessage.text)"
        } else {
            return L10n.Channel.Item.emptyMessages
        }
    }
    
    private var image: UIImage? {
        if channel.isMuted {
            return images.muted
        }
        return nil
    }
    
    private var timestampText: String {
        if let lastMessageAt = channel.lastMessageAt {
            return utils.dateFormatter.string(from: lastMessageAt)
        } else {
            return ""
        }
    }
}

/// View for the avatar used in channels (includes online indicator overlay).
public struct ChannelAvatarView: View {
        
    var avatar: UIImage
    var showOnlineIndicator: Bool
    var size: CGSize = .defaultAvatarSize
    
    public init(
        avatar: UIImage,
        showOnlineIndicator: Bool,
        size: CGSize = .defaultAvatarSize
    ) {
        self.avatar = avatar
        self.showOnlineIndicator = showOnlineIndicator
        self.size = size
    }
    
    public var body: some View {
        LazyView(
            AvatarView(avatar: avatar, size: size)
                .overlay(
                    showOnlineIndicator ?
                        TopRightView {
                            OnlineIndicatorView(indicatorSize: size.width * 0.3)
                        }
                        .offset(x: 3, y: -1)
                        : nil
                )
        )
    }
}

/// View used for the online indicator.
public struct OnlineIndicatorView: View {
    @Injected(\.colors) private var colors
    
    var indicatorSize: CGFloat
    
    public var body: some View {
        ZStack {
            Circle()
                .fill(Color(colors.textInverted))
                .frame(width: indicatorSize, height: indicatorSize)
            
            Circle()
                .fill(Color(colors.alternativeActiveTint))
                .frame(width: innerCircleSize, height: innerCircleSize)
        }
    }
    
    private var innerCircleSize: CGFloat {
        2 * indicatorSize / 3
    }
}

/// View displaying the user's unread messages in the channel list item.
public struct UnreadIndicatorView: View {
    @Injected(\.fonts) private var fonts
    @Injected(\.colors) private var colors
    
    var unreadCount: Int
    
    public var body: some View {
        Text("\(unreadCount)")
            .lineLimit(1)
            .font(fonts.footnoteBold)
            .foregroundColor(Color(colors.staticColorText))
            .frame(width: unreadCount < 10 ? 18 : nil, height: 18)
            .padding(.horizontal, unreadCount < 10 ? 0 : 6)
            .background(Color(colors.alert))
            .cornerRadius(9)
    }
}<|MERGE_RESOLUTION|>--- conflicted
+++ resolved
@@ -33,40 +33,9 @@
                     )
                     
                     VStack(alignment: .leading, spacing: 4) {
-<<<<<<< HEAD
-                        Text(channelName)
-                            .lineLimit(1)
-                            .font(fonts.bodyBold)
-                            .foregroundColor(Color(colors.text))
-                        if let image = image {
-                            HStack(spacing: 4) {
-                                Image(uiImage: image)
-                                    .customizable()
-                                    .frame(maxHeight: 12)
-                                    .foregroundColor(Color(colors.subtitleText))
-                                SubtitleText(text: subtitleText)
-                                Spacer()
-                            }
-                        } else {
-                            HStack(spacing: 4) {
-                                if shouldShowTypingIndicator {
-                                    TypingIndicatorView()
-                                }
-                                SubtitleText(text: subtitleText)
-                                Spacer()
-                            }
-                        }
-                    }
-                    
-                    Spacer()
-                    
-                    VStack(alignment: .trailing, spacing: 4) {
-                        if channel.unreadCount == .noUnread {
-=======
                         HStack {
                             titleView
                             
->>>>>>> 4f2f073b
                             Spacer()
                             
                             if channel.unreadCount != .noUnread {
@@ -76,25 +45,13 @@
                             }
                         }
                         
-<<<<<<< HEAD
-                        HStack(spacing: 4) {
-                            if shouldShowReadEvents {
-                                MessageReadIndicatorView(
-                                    readUsers: channel.readUsers(
-                                        currentUserId: chatClient.currentUserId
-                                    ),
-                                    showReadCount: false
-                                )
-=======
                         HStack {
                             subtitleView
                             
                             Spacer()
                             
                             HStack(spacing: 4) {
-                                if let message = channel.latestMessages.first,
-                                   message.isSentByCurrentUser,
-                                   !message.isDeleted {
+                                if shouldShowReadEvents {
                                     MessageReadIndicatorView(
                                         readUsers: channel.readUsers(
                                             currentUserId: chatClient.currentUserId,
@@ -104,7 +61,6 @@
                                     )
                                 }
                                 SubtitleText(text: timestampText)
->>>>>>> 4f2f073b
                             }
                         }
                     }
@@ -117,22 +73,6 @@
         .id("\(channel.id)-base")
     }
     
-<<<<<<< HEAD
-    private var shouldShowReadEvents: Bool {
-        if let message = channel.latestMessages.first,
-           message.isSentByCurrentUser,
-           !message.isDeleted {
-            return channel.config.readEventsEnabled
-        }
-
-        return false
-    }
-    
-    private var shouldShowTypingIndicator: Bool {
-        !channel.currentlyTypingUsersFiltered(
-            currentUserId: chatClient.currentUserId
-        ).isEmpty && channel.config.typingEventsEnabled
-=======
     private var titleView: some View {
         Text(channelName)
             .lineLimit(1)
@@ -148,16 +88,13 @@
                     .frame(maxHeight: 12)
                     .foregroundColor(Color(colors.subtitleText))
             } else {
-                if !channel.currentlyTypingUsersFiltered(
-                    currentUserId: chatClient.currentUserId
-                ).isEmpty {
+                if shouldShowTypingIndicator {
                     TypingIndicatorView()
                 }
             }
             SubtitleText(text: subtitleText)
             Spacer()
         }
->>>>>>> 4f2f073b
     }
     
     private var subtitleText: String {
@@ -170,6 +107,22 @@
         } else {
             return L10n.Channel.Item.emptyMessages
         }
+    }
+    
+    private var shouldShowReadEvents: Bool {
+        if let message = channel.latestMessages.first,
+           message.isSentByCurrentUser,
+           !message.isDeleted {
+            return channel.config.readEventsEnabled
+        }
+
+        return false
+    }
+    
+    private var shouldShowTypingIndicator: Bool {
+        !channel.currentlyTypingUsersFiltered(
+            currentUserId: chatClient.currentUserId
+        ).isEmpty && channel.config.typingEventsEnabled
     }
     
     private var image: UIImage? {
