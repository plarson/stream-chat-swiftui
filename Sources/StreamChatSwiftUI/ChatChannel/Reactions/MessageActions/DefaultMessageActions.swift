//
// Copyright © 2022 Stream.io Inc. All rights reserved.
//

import StreamChat
import SwiftUI

extension MessageAction {
    /// Returns the default message actions.
    ///
    ///  - Parameters:
    ///     - message: the current message.
    ///     - chatClient: the chat client.
    ///     - onDimiss: called when the action is executed.
    ///  - Returns: array of `MessageAction`.
    public static func defaultActions<Factory: ViewFactory>(
        factory: Factory,
        for message: ChatMessage,
        channel: ChatChannel,
        chatClient: ChatClient,
        onFinish: @escaping (MessageActionInfo) -> Void,
        onError: @escaping (Error) -> Void
    ) -> [MessageAction] {
        var messageActions = [MessageAction]()
        
        let replyAction = replyAction(
            for: message,
            channel: channel,
            onFinish: onFinish
        )
        messageActions.append(replyAction)
        
        if !message.isPartOfThread {
            let replyThread = threadReplyAction(
                factory: factory,
                for: message,
                channel: channel
            )
            messageActions.append(replyThread)
        }
        
        if message.isSentByCurrentUser {
            let editAction = editMessageAction(
                for: message,
                channel: channel,
                onFinish: onFinish
            )
            messageActions.append(editAction)

            let deleteAction = deleteMessageAction(
                for: message,
                channel: channel,
                chatClient: chatClient,
                onFinish: onFinish,
                onError: onError
            )
            
            messageActions.append(deleteAction)
        } else {
            let flagAction = flagMessageAction(
                for: message,
                channel: channel,
                chatClient: chatClient,
                onFinish: onFinish,
                onError: onError
            )
            
            messageActions.append(flagAction)
            
            let author = message.author
            let currentUser = chatClient.currentUserController().currentUser
            let isMuted = currentUser?.mutedUsers.contains(message.author) ?? false
            if isMuted {
                let unmuteAction = unmuteAction(
                    for: message,
                    channel: channel,
                    chatClient: chatClient,
<<<<<<< HEAD
                    unmutedUser: author,
=======
                    userToUnmute: author,
>>>>>>> 8a1dc23b
                    onFinish: onFinish,
                    onError: onError
                )
                messageActions.append(unmuteAction)
            } else {
                let muteAction = muteAction(
                    for: message,
                    channel: channel,
                    chatClient: chatClient,
<<<<<<< HEAD
                    mutedUser: author,
=======
                    userToMute: author,
>>>>>>> 8a1dc23b
                    onFinish: onFinish,
                    onError: onError
                )
                messageActions.append(muteAction)
            }
        }
        
        return messageActions
    }
    
    // MARK: - private
    
    private static func editMessageAction(
        for message: ChatMessage,
        channel: ChatChannel,
        onFinish: @escaping (MessageActionInfo) -> Void
    ) -> MessageAction {
        let editAction = MessageAction(
            title: L10n.Message.Actions.edit,
            iconName: "icn_edit",
            action: {
                onFinish(
                    MessageActionInfo(
                        message: message,
                        identifier: "edit"
                    )
                )
            },
            confirmationPopup: nil,
            isDestructive: false
        )
        
        return editAction
    }
    
    private static func replyAction(
        for message: ChatMessage,
        channel: ChatChannel,
        onFinish: @escaping (MessageActionInfo) -> Void
    ) -> MessageAction {
        let replyAction = MessageAction(
            title: L10n.Message.Actions.inlineReply,
            iconName: "icn_inline_reply",
            action: {
                onFinish(
                    MessageActionInfo(
                        message: message,
                        identifier: "inlineReply"
                    )
                )
            },
            confirmationPopup: nil,
            isDestructive: false
        )
        
        return replyAction
    }
    
    private static func threadReplyAction<Factory: ViewFactory>(
        factory: Factory,
        for message: ChatMessage,
        channel: ChatChannel
    ) -> MessageAction {
        var replyThread = MessageAction(
            title: L10n.Message.Actions.threadReply,
            iconName: "icn_thread_reply",
            action: {},
            confirmationPopup: nil,
            isDestructive: false
        )
        
        let destination = factory.makeMessageThreadDestination()
        replyThread.navigationDestination = AnyView(destination(channel, message))
        return replyThread
    }
    
    private static func deleteMessageAction(
        for message: ChatMessage,
        channel: ChatChannel,
        chatClient: ChatClient,
        onFinish: @escaping (MessageActionInfo) -> Void,
        onError: @escaping (Error) -> Void
    ) -> MessageAction {
        let messageController = chatClient.messageController(
            cid: channel.cid,
            messageId: message.id
        )
        
        let deleteAction = {
            messageController.deleteMessage { error in
                if let error = error {
                    onError(error)
                } else {
                    onFinish(
                        MessageActionInfo(
                            message: message,
                            identifier: "delete"
                        )
                    )
                }
            }
        }
        
        let confirmationPopup = ConfirmationPopup(
            title: L10n.Message.Actions.Delete.confirmationTitle,
            message: L10n.Message.Actions.Delete.confirmationMessage,
            buttonTitle: L10n.Message.Actions.delete
        )
        
        let deleteMessage = MessageAction(
            title: L10n.Message.Actions.delete,
            iconName: "trash",
            action: deleteAction,
            confirmationPopup: confirmationPopup,
            isDestructive: true
        )
        
        return deleteMessage
    }
    
    private static func flagMessageAction(
        for message: ChatMessage,
        channel: ChatChannel,
        chatClient: ChatClient,
        onFinish: @escaping (MessageActionInfo) -> Void,
        onError: @escaping (Error) -> Void
    ) -> MessageAction {
        let messageController = chatClient.messageController(
            cid: channel.cid,
            messageId: message.id
        )
        
        let flagAction = {
            messageController.flag { error in
                if let error = error {
                    onError(error)
                } else {
                    onFinish(
                        MessageActionInfo(
                            message: message,
                            identifier: "flag"
                        )
                    )
                }
            }
        }
        
        let confirmationPopup = ConfirmationPopup(
            title: L10n.Message.Actions.Flag.confirmationTitle,
            message: L10n.Message.Actions.Flag.confirmationMessage,
            buttonTitle: L10n.Message.Actions.flag
        )
        
        let flagMessage = MessageAction(
            title: L10n.Message.Actions.flag,
            iconName: "flag",
            action: flagAction,
            confirmationPopup: confirmationPopup,
            isDestructive: false
        )
        
        return flagMessage
    }
    
    private static func muteAction(
        for message: ChatMessage,
        channel: ChatChannel,
        chatClient: ChatClient,
<<<<<<< HEAD
        mutedUser: ChatUser,
        onFinish: @escaping (MessageActionInfo) -> Void,
        onError: @escaping (Error) -> Void
    ) -> MessageAction {
        let muteController = chatClient.userController(userId: mutedUser.id)
=======
        userToMute: ChatUser,
        onFinish: @escaping (MessageActionInfo) -> Void,
        onError: @escaping (Error) -> Void
    ) -> MessageAction {
        let muteController = chatClient.userController(userId: userToMute.id)
>>>>>>> 8a1dc23b
        let muteAction = {
            muteController.mute { error in
                if let error = error {
                    onError(error)
                } else {
                    onFinish(
                        MessageActionInfo(
                            message: message,
                            identifier: "mute"
                        )
                    )
                }
            }
        }
        
        let muteUser = MessageAction(
            title: L10n.Message.Actions.userMute,
            iconName: "speaker.slash",
            action: muteAction,
            confirmationPopup: nil,
            isDestructive: false
        )
        
        return muteUser
    }
    
    private static func unmuteAction(
        for message: ChatMessage,
        channel: ChatChannel,
        chatClient: ChatClient,
<<<<<<< HEAD
        unmutedUser: ChatUser,
        onFinish: @escaping (MessageActionInfo) -> Void,
        onError: @escaping (Error) -> Void
    ) -> MessageAction {
        let unmuteController = chatClient.userController(userId: unmutedUser.id)
=======
        userToUnmute: ChatUser,
        onFinish: @escaping (MessageActionInfo) -> Void,
        onError: @escaping (Error) -> Void
    ) -> MessageAction {
        let unmuteController = chatClient.userController(userId: userToUnmute.id)
>>>>>>> 8a1dc23b
        let unmuteAction = {
            unmuteController.unmute { error in
                if let error = error {
                    onError(error)
                } else {
                    onFinish(
                        MessageActionInfo(
                            message: message,
                            identifier: "unmute"
                        )
                    )
                }
            }
        }
        
        let unmuteUser = MessageAction(
            title: L10n.Message.Actions.userUnmute,
            iconName: "speaker.wave.1",
            action: unmuteAction,
            confirmationPopup: nil,
            isDestructive: false
        )
        
        return unmuteUser
    }
}<|MERGE_RESOLUTION|>--- conflicted
+++ resolved
@@ -75,11 +75,7 @@
                     for: message,
                     channel: channel,
                     chatClient: chatClient,
-<<<<<<< HEAD
-                    unmutedUser: author,
-=======
                     userToUnmute: author,
->>>>>>> 8a1dc23b
                     onFinish: onFinish,
                     onError: onError
                 )
@@ -89,11 +85,7 @@
                     for: message,
                     channel: channel,
                     chatClient: chatClient,
-<<<<<<< HEAD
-                    mutedUser: author,
-=======
                     userToMute: author,
->>>>>>> 8a1dc23b
                     onFinish: onFinish,
                     onError: onError
                 )
@@ -262,19 +254,11 @@
         for message: ChatMessage,
         channel: ChatChannel,
         chatClient: ChatClient,
-<<<<<<< HEAD
-        mutedUser: ChatUser,
-        onFinish: @escaping (MessageActionInfo) -> Void,
-        onError: @escaping (Error) -> Void
-    ) -> MessageAction {
-        let muteController = chatClient.userController(userId: mutedUser.id)
-=======
         userToMute: ChatUser,
         onFinish: @escaping (MessageActionInfo) -> Void,
         onError: @escaping (Error) -> Void
     ) -> MessageAction {
         let muteController = chatClient.userController(userId: userToMute.id)
->>>>>>> 8a1dc23b
         let muteAction = {
             muteController.mute { error in
                 if let error = error {
@@ -305,19 +289,11 @@
         for message: ChatMessage,
         channel: ChatChannel,
         chatClient: ChatClient,
-<<<<<<< HEAD
-        unmutedUser: ChatUser,
-        onFinish: @escaping (MessageActionInfo) -> Void,
-        onError: @escaping (Error) -> Void
-    ) -> MessageAction {
-        let unmuteController = chatClient.userController(userId: unmutedUser.id)
-=======
         userToUnmute: ChatUser,
         onFinish: @escaping (MessageActionInfo) -> Void,
         onError: @escaping (Error) -> Void
     ) -> MessageAction {
         let unmuteController = chatClient.userController(userId: userToUnmute.id)
->>>>>>> 8a1dc23b
         let unmuteAction = {
             unmuteController.unmute { error in
                 if let error = error {
