//
// Copyright © 2022 Stream.io Inc. All rights reserved.
//

import AVKit
import Nuke
import NukeUI
import StreamChat
import SwiftUI

struct MessageContainerView<Factory: ViewFactory>: View {
    @Injected(\.fonts) private var fonts
    @Injected(\.colors) private var colors
    @Injected(\.images) private var images
    @Injected(\.chatClient) private var chatClient
    
    var factory: Factory
    let channel: ChatChannel
    let message: ChatMessage
    let isInGroup: Bool
    var width: CGFloat?
    var showsAllInfo: Bool
    var isInThread: Bool
    @Binding var scrolledId: String?
    @Binding var quotedMessage: ChatMessage?
    var onLongPress: (MessageDisplayInfo) -> Void
    
    @State private var frame: CGRect = .zero
    @State private var computeFrame = false
    @State private var offsetX: CGFloat = 0
    @GestureState private var offset: CGSize = .zero
    
    private let replyThreshold: CGFloat = 60
    
    var body: some View {
        HStack(alignment: .bottom) {
            if message.type == .system {
                SystemMessageView(message: message.text)
            } else {
                if message.isSentByCurrentUser {
                    MessageSpacer(spacerWidth: spacerWidth)
                } else {
                    if showsAllInfo {
                        factory.makeMessageAvatarView(for: message.author)
                    } else {
                        Color.clear
                            .frame(width: CGSize.messageAvatarSize.width)
                    }
                }
                
                if offsetX > 0 {
                    VStack {
                        Image(uiImage: images.messageActionInlineReply)
                        Spacer()
                    }
                    .padding(.horizontal)
                }
                
                VStack(alignment: message.isSentByCurrentUser ? .trailing : .leading) {
                    MessageView(
                        factory: factory,
                        message: message,
                        contentWidth: contentWidth,
                        isFirst: showsAllInfo,
                        scrolledId: $scrolledId
                    )
                    .overlay(
                        reactionsShown ?
                            factory.makeMessageReactionView(message: message)
                            : nil
                    )
                    .background(
                        GeometryReader { proxy in
                            Rectangle().fill(Color.clear)
                                .onChange(of: computeFrame, perform: { _ in
                                    DispatchQueue.main.async {
                                        frame = proxy.frame(in: .global)
                                    }
                                })
                        }
                    )
                    .onTapGesture {}
                    .onLongPressGesture(perform: {
                        computeFrame = true
                        DispatchQueue.main.asyncAfter(deadline: .now() + 0.1) {
                            computeFrame = false
                            triggerHapticFeedback(style: .medium)
                            onLongPress(
                                MessageDisplayInfo(
                                    message: message,
                                    frame: frame,
                                    contentWidth: contentWidth,
                                    isFirst: showsAllInfo
                                )
                            )
                        }

                    })
                    .offset(x: self.offsetX)
                    .simultaneousGesture(
                        DragGesture(
                            minimumDistance: 10,
                            coordinateSpace: .local
                        )
                        .updating($offset) { (value, gestureState, _) in
                            if message.isDeleted {
                                return
                            }
                            // Using updating since onEnded is not called if the gesture is canceled.
                            let diff = CGSize(
                                width: value.location.x - value.startLocation.x,
                                height: value.location.y - value.startLocation.y
                            )
                            
                            if diff == .zero {
                                gestureState = .zero
                            } else {
                                gestureState = value.translation
                            }
                        }
                    )
                    .onChange(of: offset, perform: { _ in
                        if offset == .zero {
                            // gesture ended or cancelled
                            setOffsetX(value: 0)
                        } else {
                            dragChanged(to: offset.width)
                        }
                    })
                    
                    if message.replyCount > 0 && !message.threadParticipants.isEmpty && !isInThread {
                        MessageRepliesView(
                            factory: factory,
                            channel: channel,
                            message: message,
                            replyCount: message.replyCount
                        )
                    }
                                        
                    if showsAllInfo && !message.isDeleted {
<<<<<<< HEAD
                        if isInGroup && !message.isSentByCurrentUser {
                            MessageAuthorAndDateView(message: message)
                        } else if message.isSentByCurrentUser && channel.config.readEventsEnabled {
=======
                        if message.isSentByCurrentUser {
>>>>>>> 4f2f073b
                            HStack(spacing: 4) {
                                factory.makeMessageReadIndicatorView(
                                    channel: channel,
                                    message: message
                                )
                                MessageDateView(message: message)
                            }
                        } else if isInGroup {
                            MessageAuthorAndDateView(message: message)
                        } else {
                            MessageDateView(message: message)
                        }
                    }
                }
                
                if !message.isSentByCurrentUser {
                    MessageSpacer(spacerWidth: spacerWidth)
                }
            }
        }
        .padding(.top, reactionsShown ? 24 : 0)
    }
    
    private var contentWidth: CGFloat {
        let padding: CGFloat = 8
        let minimumWidth: CGFloat = 240
        let available = max(minimumWidth, (width ?? 0) - spacerWidth) - 2 * padding
        let avatarSize: CGFloat = CGSize.messageAvatarSize.width + padding
        let totalWidth = message.isSentByCurrentUser ? available : available - avatarSize
        return totalWidth
    }
    
    private var spacerWidth: CGFloat {
        (width ?? 0) / 4
    }
    
    private var reactionsShown: Bool {
        !message.reactionScores.isEmpty
            && !message.isDeleted
            && channel.config.reactionsEnabled
    }
    
    private func dragChanged(to value: CGFloat) {
        let horizontalTranslation = value
         
        if horizontalTranslation < 0 {
            // prevent swiping to right.
            return
        }
                 
        if horizontalTranslation > 0 {
            offsetX = horizontalTranslation
        } else {
            offsetX = 0
        }
        
        if offsetX > replyThreshold && quotedMessage != message {
            triggerHapticFeedback(style: .medium)
            withAnimation {
                quotedMessage = message
            }
        }
    }
    
    private func setOffsetX(value: CGFloat) {
        withAnimation {
            self.offsetX = value
        }
    }
}

public struct MessageDisplayInfo {
    let message: ChatMessage
    let frame: CGRect
    let contentWidth: CGFloat
    let isFirst: Bool
}<|MERGE_RESOLUTION|>--- conflicted
+++ resolved
@@ -138,13 +138,7 @@
                     }
                                         
                     if showsAllInfo && !message.isDeleted {
-<<<<<<< HEAD
-                        if isInGroup && !message.isSentByCurrentUser {
-                            MessageAuthorAndDateView(message: message)
-                        } else if message.isSentByCurrentUser && channel.config.readEventsEnabled {
-=======
-                        if message.isSentByCurrentUser {
->>>>>>> 4f2f073b
+                        if message.isSentByCurrentUser && channel.config.readEventsEnabled {
                             HStack(spacing: 4) {
                                 factory.makeMessageReadIndicatorView(
                                     channel: channel,
