//
// Copyright © 2022 Stream.io Inc. All rights reserved.
//

import CoreGraphics
import StreamChat
import SwiftUI

/// Configuration for the message list.
public struct MessageListConfig {
    public init(
        messageListType: MessageListType = .messaging,
        typingIndicatorPlacement: TypingIndicatorPlacement = .bottomOverlay,
        groupMessages: Bool = true,
        messageDisplayOptions: MessageDisplayOptions = MessageDisplayOptions(),
        messagePaddings: MessagePaddings = MessagePaddings(),
        dateIndicatorPlacement: DateIndicatorPlacement = .overlay,
        pageSize: Int = 50,
        messagePopoverEnabled: Bool = true,
        doubleTapOverlayEnabled: Bool = false,
        becomesFirstResponderOnOpen: Bool = false,
        updateChannelsFromMessageList: Bool = false,
        maxTimeIntervalBetweenMessagesInGroup: TimeInterval = 60
    ) {
        self.messageListType = messageListType
        self.typingIndicatorPlacement = typingIndicatorPlacement
        self.groupMessages = groupMessages
        self.messageDisplayOptions = messageDisplayOptions
        self.messagePaddings = messagePaddings
        self.dateIndicatorPlacement = dateIndicatorPlacement
        self.pageSize = pageSize
        self.messagePopoverEnabled = messagePopoverEnabled
        self.doubleTapOverlayEnabled = doubleTapOverlayEnabled
        self.becomesFirstResponderOnOpen = becomesFirstResponderOnOpen
        self.updateChannelsFromMessageList = updateChannelsFromMessageList
        self.maxTimeIntervalBetweenMessagesInGroup = maxTimeIntervalBetweenMessagesInGroup
    }
    
    public let messageListType: MessageListType
    public let typingIndicatorPlacement: TypingIndicatorPlacement
    public let groupMessages: Bool
    public let messageDisplayOptions: MessageDisplayOptions
    public let messagePaddings: MessagePaddings
    public let dateIndicatorPlacement: DateIndicatorPlacement
    public let pageSize: Int
    public let messagePopoverEnabled: Bool
    public let doubleTapOverlayEnabled: Bool
    public let becomesFirstResponderOnOpen: Bool
    public let updateChannelsFromMessageList: Bool
    public let maxTimeIntervalBetweenMessagesInGroup: TimeInterval
}

/// Contains information about the message paddings.
public struct MessagePaddings {
    
    /// Horizontal padding for messages.
    let horizontal: CGFloat
    
    public init(horizontal: CGFloat = 8) {
        self.horizontal = horizontal
    }
}

/// Defines where the date indicator in the message list is placed.
public enum DateIndicatorPlacement {
    case none
    case overlay
    case messageList
}

/// Used to show and hide different helper views around the message.
public struct MessageDisplayOptions {
        
    let showAvatars: Bool
    let showMessageDate: Bool
    let showAuthorName: Bool
    let animateChanges: Bool
    let dateLabelSize: CGFloat
    let minimumSwipeGestureDistance: CGFloat
    let currentUserMessageTransition: AnyTransition
    let otherUserMessageTransition: AnyTransition
    var messageLinkDisplayResolver: (ChatMessage) -> [NSAttributedString.Key: Any]
    
    public init(
        showAvatars: Bool = true,
        showMessageDate: Bool = true,
        showAuthorName: Bool = true,
        animateChanges: Bool = true,
        overlayDateLabelSize: CGFloat = 40,
<<<<<<< HEAD
        minimumSwipeGestureDistance: CGFloat = 15,
=======
        minimumSwipeGestureDistance: CGFloat = 10,
>>>>>>> a0491369
        currentUserMessageTransition: AnyTransition = .identity,
        otherUserMessageTransition: AnyTransition = .identity,
        messageLinkDisplayResolver: @escaping (ChatMessage) -> [NSAttributedString.Key: Any] = MessageDisplayOptions
            .defaultLinkDisplay
    ) {
        self.showAvatars = showAvatars
        self.showAuthorName = showAuthorName
        self.showMessageDate = showMessageDate
        self.animateChanges = animateChanges
        dateLabelSize = overlayDateLabelSize
        self.minimumSwipeGestureDistance = minimumSwipeGestureDistance
        self.currentUserMessageTransition = currentUserMessageTransition
        self.otherUserMessageTransition = otherUserMessageTransition
        self.messageLinkDisplayResolver = messageLinkDisplayResolver
    }
    
    public static var defaultLinkDisplay: (ChatMessage) -> [NSAttributedString.Key: Any] {
        { _ in
            [
                NSAttributedString.Key.foregroundColor: UIColor(InjectedValues[\.colors].tintColor)
            ]
        }
    }
}

/// Type of message list. Currently only `messaging` is supported.
public enum MessageListType {
    case messaging
    case team
    case livestream
    case commerce
}<|MERGE_RESOLUTION|>--- conflicted
+++ resolved
@@ -87,11 +87,7 @@
         showAuthorName: Bool = true,
         animateChanges: Bool = true,
         overlayDateLabelSize: CGFloat = 40,
-<<<<<<< HEAD
-        minimumSwipeGestureDistance: CGFloat = 15,
-=======
         minimumSwipeGestureDistance: CGFloat = 10,
->>>>>>> a0491369
         currentUserMessageTransition: AnyTransition = .identity,
         otherUserMessageTransition: AnyTransition = .identity,
         messageLinkDisplayResolver: @escaping (ChatMessage) -> [NSAttributedString.Key: Any] = MessageDisplayOptions
